--- conflicted
+++ resolved
@@ -474,13 +474,7 @@
             entropies_list.append(entropy)
             if isinstance(action_dist, DiscreteDistInstance):
                 all_probs_list.append(action_dist.all_log_prob())
-<<<<<<< HEAD
-        log_probs = torch.cat(log_probs_list, dim=1)
-        entropies = torch.cat(entropies_list, dim=1)
-
-=======
         entropies = torch.stack(entropies_list, dim=-1)
->>>>>>> 6fcdd3fd
         if not all_probs_list:
             entropies = entropies.squeeze(-1)
         return log_probs_list, entropies, all_probs_list
