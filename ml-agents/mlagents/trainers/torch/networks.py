--- conflicted
+++ resolved
@@ -270,12 +270,6 @@
         self.discrete_act_size_vector = torch.nn.Parameter(
             torch.Tensor(discrete_act_size)
         )
-<<<<<<< HEAD
-=======
-        self.act_size_vector = torch.nn.Parameter(
-            torch.Tensor([sum(act_size)]), requires_grad=False
-        )
->>>>>>> 13d66cec
         self.network_body = NetworkBody(observation_shapes, network_settings)
         if network_settings.memory is not None:
             self.encoding_size = network_settings.memory.memory_size // 2
@@ -330,16 +324,7 @@
         """
         # TODO: This is bad right now
         dists, _ = self.get_dists(vec_inputs, vis_inputs, masks, memories, 1)
-<<<<<<< HEAD
-
-        discrete_action_out = discrete_dists[0].all_log_prob()
-
-        continuous_action_list = self.sample_action(continuous_dists)
-        continuous_action_out = torch.stack(continuous_action_list, dim=-1)
-        action_out = torch.cat(continuous, discrete_action_out, dim=-1)
-=======
         action_out = torch.cat([dist.action_out() for dist in dists], dim=1)
->>>>>>> 13d66cec
         return (
             action_out,
             self.version_number,
