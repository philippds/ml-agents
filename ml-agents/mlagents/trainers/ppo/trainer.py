# # Unity ML-Agents Toolkit
# ## ML-Agent Learning (PPO)
# Contains an implementation of PPO as described in: https://arxiv.org/abs/1707.06347

from collections import defaultdict
from typing import cast

import numpy as np

from mlagents_envs.logging_util import get_logger
from mlagents_envs.base_env import BehaviorSpec
from mlagents.trainers.buffer import BufferKey, RewardSignalUtil
from mlagents.trainers.trainer.rl_trainer import RLTrainer
from mlagents.trainers.policy import Policy
from mlagents.trainers.policy.torch_policy import TorchPolicy
from mlagents.trainers.ppo.optimizer_torch import TorchPPOOptimizer
from mlagents.trainers.trajectory import Trajectory
from mlagents.trainers.behavior_id_utils import BehaviorIdentifiers
from mlagents.trainers.settings import TrainerSettings, PPOSettings

logger = get_logger(__name__)


class PPOTrainer(RLTrainer):
    """The PPOTrainer is an implementation of the PPO algorithm."""

    def __init__(
        self,
        behavior_name: str,
        reward_buff_cap: int,
        trainer_settings: TrainerSettings,
        training: bool,
        load: bool,
        seed: int,
        artifact_path: str,
    ):
        """
        Responsible for collecting experiences and training PPO model.
        :param behavior_name: The name of the behavior associated with trainer config
        :param reward_buff_cap: Max reward history to track in the reward buffer
        :param trainer_settings: The parameters for the trainer.
        :param training: Whether the trainer is set for training.
        :param load: Whether the model should be loaded.
        :param seed: The seed the model will be initialized with
        :param artifact_path: The directory within which to store artifacts from this trainer.
        """
        super().__init__(
            behavior_name,
            trainer_settings,
            training,
            load,
            artifact_path,
            reward_buff_cap,
        )
        self.hyperparameters: PPOSettings = cast(
            PPOSettings, self.trainer_settings.hyperparameters
        )
        self.seed = seed
        self.policy: Policy = None  # type: ignore

    def _process_trajectory(self, trajectory: Trajectory) -> None:
        """
        Takes a trajectory and processes it, putting it into the update buffer.
        Processing involves calculating value and advantage targets for model updating step.
        :param trajectory: The Trajectory tuple containing the steps to be processed.
        """
        super()._process_trajectory(trajectory)
        agent_id = trajectory.agent_id  # All the agents should have the same ID

        agent_buffer_trajectory = trajectory.to_agentbuffer()
        # Update the normalization
        if self.is_training:
            self.policy.update_normalization(agent_buffer_trajectory)

        # Get all value estimates
        value_estimates, value_next = self.optimizer.get_trajectory_value_estimates(
            agent_buffer_trajectory,
            trajectory.next_obs,
            trajectory.done_reached and not trajectory.interrupted,
        )

        for name, v in value_estimates.items():
            agent_buffer_trajectory[RewardSignalUtil.value_estimates_key(name)].extend(
                v
            )
            self._stats_reporter.add_stat(
                f"Policy/{self.optimizer.reward_signals[name].name.capitalize()} Value Estimate",
                np.mean(v),
            )

        # Evaluate all reward functions
        self.collected_rewards["environment"][agent_id] += np.sum(
            agent_buffer_trajectory[BufferKey.ENVIRONMENT_REWARDS]
        )
        for name, reward_signal in self.optimizer.reward_signals.items():
            evaluate_result = (
                reward_signal.evaluate(agent_buffer_trajectory) * reward_signal.strength
            )
            agent_buffer_trajectory[RewardSignalUtil.rewards_key(name)].extend(
                evaluate_result
            )
            # Report the reward signals
            self.collected_rewards[name][agent_id] += np.sum(evaluate_result)

        # Compute GAE and returns
        tmp_advantages = []
        tmp_returns = []
        for name in self.optimizer.reward_signals:
            bootstrap_value = value_next[name]

            local_rewards = agent_buffer_trajectory[
                RewardSignalUtil.rewards_key(name)
            ].get_batch()
            local_value_estimates = agent_buffer_trajectory[
                RewardSignalUtil.value_estimates_key(name)
            ].get_batch()

            local_advantage = get_gae(
                rewards=local_rewards,
                value_estimates=local_value_estimates,
                value_next=bootstrap_value,
                gamma=self.optimizer.reward_signals[name].gamma,
                lambd=self.hyperparameters.lambd,
            )
            local_return = local_advantage + local_value_estimates
            # This is later use as target for the different value estimates
            agent_buffer_trajectory[RewardSignalUtil.returns_key(name)].set(
                local_return
            )
            agent_buffer_trajectory[RewardSignalUtil.advantage_key(name)].set(
                local_advantage
            )
            tmp_advantages.append(local_advantage)
            tmp_returns.append(local_return)

        # Get global advantages
        global_advantages = list(
            np.mean(np.array(tmp_advantages, dtype=np.float32), axis=0)
        )
        global_returns = list(np.mean(np.array(tmp_returns, dtype=np.float32), axis=0))
        agent_buffer_trajectory[BufferKey.ADVANTAGES].set(global_advantages)
        agent_buffer_trajectory[BufferKey.DISCOUNTED_RETURNS].set(global_returns)
        # Append to update buffer
        agent_buffer_trajectory.resequence_and_append(
            self.update_buffer, training_length=self.policy.sequence_length
        )

        # If this was a terminal trajectory, append stats and reset reward collection
        if trajectory.done_reached:
            self._update_end_episode_stats(agent_id, self.optimizer)

    def _is_ready_update(self):
        """
        Returns whether or not the trainer has enough elements to run update model
        :return: A boolean corresponding to whether or not update_model() can be run
        """
        size_of_buffer = self.update_buffer.num_experiences
        return size_of_buffer > self.hyperparameters.buffer_size

    def _update_policy(self):
        """
        Uses demonstration_buffer to update the policy.
        The reward signal generators must be updated in this method at their own pace.
        """
        buffer_length = self.update_buffer.num_experiences
        self.cumulative_returns_since_policy_update.clear()

        # Make sure batch_size is a multiple of sequence length. During training, we
        # will need to reshape the data into a batch_size x sequence_length tensor.
        batch_size = (
            self.hyperparameters.batch_size
            - self.hyperparameters.batch_size % self.policy.sequence_length
        )
        # Make sure there is at least one sequence
        batch_size = max(batch_size, self.policy.sequence_length)

        n_sequences = max(
            int(self.hyperparameters.batch_size / self.policy.sequence_length), 1
        )

<<<<<<< HEAD
        advantages = np.array(self.update_buffer["advantages"].get_batch())
        self.update_buffer["advantages"].set(
=======
        advantages = self.update_buffer[BufferKey.ADVANTAGES].get_batch()
        self.update_buffer[BufferKey.ADVANTAGES].set(
>>>>>>> 1e4c8372
            (advantages - advantages.mean()) / (advantages.std() + 1e-10)
        )
        num_epoch = self.hyperparameters.num_epoch
        batch_update_stats = defaultdict(list)
        for _ in range(num_epoch):
            self.update_buffer.shuffle(sequence_length=self.policy.sequence_length)
            buffer = self.update_buffer
            max_num_batch = buffer_length // batch_size
            for i in range(0, max_num_batch * batch_size, batch_size):
                update_stats = self.optimizer.update(
                    buffer.make_mini_batch(i, i + batch_size), n_sequences
                )
                for stat_name, value in update_stats.items():
                    batch_update_stats[stat_name].append(value)

        for stat, stat_list in batch_update_stats.items():
            self._stats_reporter.add_stat(stat, np.mean(stat_list))

        if self.optimizer.bc_module:
            update_stats = self.optimizer.bc_module.update()
            for stat, val in update_stats.items():
                self._stats_reporter.add_stat(stat, val)
        self._clear_update_buffer()
        return True

    def create_torch_policy(
        self, parsed_behavior_id: BehaviorIdentifiers, behavior_spec: BehaviorSpec
    ) -> TorchPolicy:
        """
        Creates a policy with a PyTorch backend and PPO hyperparameters
        :param parsed_behavior_id:
        :param behavior_spec: specifications for policy construction
        :return policy
        """
        policy = TorchPolicy(
            self.seed,
            behavior_spec,
            self.trainer_settings,
            condition_sigma_on_obs=False,  # Faster training for PPO
            separate_critic=True,  # Match network architecture with TF
        )
        return policy

    def create_ppo_optimizer(self) -> TorchPPOOptimizer:
        return TorchPPOOptimizer(  # type: ignore
            cast(TorchPolicy, self.policy), self.trainer_settings  # type: ignore
        )  # type: ignore

    def add_policy(
        self, parsed_behavior_id: BehaviorIdentifiers, policy: Policy
    ) -> None:
        """
        Adds policy to trainer.
        :param parsed_behavior_id: Behavior identifiers that the policy should belong to.
        :param policy: Policy to associate with name_behavior_id.
        """
        if self.policy:
            logger.warning(
                "Your environment contains multiple teams, but {} doesn't support adversarial games. Enable self-play to \
                    train adversarial games.".format(
                    self.__class__.__name__
                )
            )
        self.policy = policy
        self.policies[parsed_behavior_id.behavior_id] = policy

        self.optimizer = self.create_ppo_optimizer()
        for _reward_signal in self.optimizer.reward_signals.keys():
            self.collected_rewards[_reward_signal] = defaultdict(lambda: 0)

        self.model_saver.register(self.policy)
        self.model_saver.register(self.optimizer)
        self.model_saver.initialize_or_load()

        # Needed to resume loads properly
        self.step = policy.get_current_step()

    def get_policy(self, name_behavior_id: str) -> Policy:
        """
        Gets policy from trainer associated with name_behavior_id
        :param name_behavior_id: full identifier of policy
        """

        return self.policy


def discount_rewards(r, gamma=0.99, value_next=0.0):
    """
    Computes discounted sum of future rewards for use in updating value estimate.
    :param r: List of rewards.
    :param gamma: Discount factor.
    :param value_next: T+1 value estimate for returns calculation.
    :return: discounted sum of future rewards as list.
    """
    discounted_r = np.zeros_like(r)
    running_add = value_next
    for t in reversed(range(0, r.size)):
        running_add = running_add * gamma + r[t]
        discounted_r[t] = running_add
    return discounted_r


def get_gae(rewards, value_estimates, value_next=0.0, gamma=0.99, lambd=0.95):
    """
    Computes generalized advantage estimate for use in updating policy.
    :param rewards: list of rewards for time-steps t to T.
    :param value_next: Value estimate for time-step T+1.
    :param value_estimates: list of value estimates for time-steps t to T.
    :param gamma: Discount factor.
    :param lambd: GAE weighing factor.
    :return: list of advantage estimates for time-steps t to T.
    """
    value_estimates = np.append(value_estimates, value_next)
    delta_t = rewards + gamma * value_estimates[1:] - value_estimates[:-1]
    advantage = discount_rewards(r=delta_t, gamma=gamma * lambd)
    return advantage<|MERGE_RESOLUTION|>--- conflicted
+++ resolved
@@ -178,13 +178,8 @@
             int(self.hyperparameters.batch_size / self.policy.sequence_length), 1
         )
 
-<<<<<<< HEAD
-        advantages = np.array(self.update_buffer["advantages"].get_batch())
-        self.update_buffer["advantages"].set(
-=======
         advantages = self.update_buffer[BufferKey.ADVANTAGES].get_batch()
         self.update_buffer[BufferKey.ADVANTAGES].set(
->>>>>>> 1e4c8372
             (advantages - advantages.mean()) / (advantages.std() + 1e-10)
         )
         num_epoch = self.hyperparameters.num_epoch
