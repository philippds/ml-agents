import pytest

from mlagents.torch_utils import torch
from mlagents.trainers.policy.torch_policy import TorchPolicy
from mlagents.trainers.tests import mock_brain as mb
from mlagents.trainers.settings import TrainerSettings, NetworkSettings
from mlagents.trainers.torch.utils import ModelUtils

VECTOR_ACTION_SPACE = 2
VECTOR_OBS_SPACE = 8
DISCRETE_ACTION_SPACE = [3, 3, 3, 2]
BUFFER_INIT_SAMPLES = 32
NUM_AGENTS = 12
EPSILON = 1e-7


def create_policy_mock(
    dummy_config: TrainerSettings,
    use_rnn: bool = False,
    use_discrete: bool = True,
    use_visual: bool = False,
    seed: int = 0,
) -> TorchPolicy:
    mock_spec = mb.setup_test_behavior_specs(
        use_discrete,
        use_visual,
        vector_action_space=DISCRETE_ACTION_SPACE
        if use_discrete
        else VECTOR_ACTION_SPACE,
        vector_obs_space=VECTOR_OBS_SPACE,
    )

    trainer_settings = dummy_config
    trainer_settings.keep_checkpoints = 3
    trainer_settings.network_settings.memory = (
        NetworkSettings.MemorySettings() if use_rnn else None
    )
    policy = TorchPolicy(seed, mock_spec, trainer_settings)
    return policy


@pytest.mark.parametrize("discrete", [True, False], ids=["discrete", "continuous"])
@pytest.mark.parametrize("visual", [True, False], ids=["visual", "vector"])
@pytest.mark.parametrize("rnn", [True, False], ids=["rnn", "no_rnn"])
def test_policy_evaluate(rnn, visual, discrete):
    # Test evaluate
    policy = create_policy_mock(
        TrainerSettings(), use_rnn=rnn, use_discrete=discrete, use_visual=visual
    )
    decision_step, terminal_step = mb.create_steps_from_behavior_spec(
        policy.behavior_spec, num_agents=NUM_AGENTS
    )

    run_out = policy.evaluate(decision_step, list(decision_step.agent_id))
    if discrete:
        run_out["action"].shape == (NUM_AGENTS, len(DISCRETE_ACTION_SPACE))
    else:
        assert run_out["action"].shape == (NUM_AGENTS, VECTOR_ACTION_SPACE)


@pytest.mark.parametrize("discrete", [True, False], ids=["discrete", "continuous"])
@pytest.mark.parametrize("visual", [True, False], ids=["visual", "vector"])
@pytest.mark.parametrize("rnn", [True, False], ids=["rnn", "no_rnn"])
def test_evaluate_actions(rnn, visual, discrete):
    policy = create_policy_mock(
        TrainerSettings(), use_rnn=rnn, use_discrete=discrete, use_visual=visual
    )
    buffer = mb.simulate_rollout(64, policy.behavior_spec, memory_size=policy.m_size)
    vec_obs = [ModelUtils.list_to_tensor(buffer["vector_obs"])]
    act_masks = ModelUtils.list_to_tensor(buffer["action_mask"])
    if policy.use_continuous_act:
        actions = ModelUtils.list_to_tensor(buffer["actions"]).unsqueeze(-1)
    else:
        actions = ModelUtils.list_to_tensor(buffer["actions"], dtype=torch.long)
    vis_obs = []
    for idx, _ in enumerate(policy.actor_critic.network_body.visual_processors):
        vis_ob = ModelUtils.list_to_tensor(buffer["visual_obs%d" % idx])
        vis_obs.append(vis_ob)

    memories = [
        ModelUtils.list_to_tensor(buffer["memory"][i])
        for i in range(0, len(buffer["memory"]), policy.sequence_length)
    ]
    if len(memories) > 0:
        memories = torch.stack(memories).unsqueeze(0)

    log_probs, entropy, values = policy.evaluate_actions(
        vec_obs,
        vis_obs,
        masks=act_masks,
        actions=actions,
        memories=memories,
        seq_len=policy.sequence_length,
    )
<<<<<<< HEAD
    assert log_probs.shape == (64, policy.behavior_spec.action_spec.size)
=======
    assert log_probs.shape == (64, policy.behavior_spec.action_size)
>>>>>>> cdfb7c0c
    assert entropy.shape == (64,)
    for val in values.values():
        assert val.shape == (64,)


@pytest.mark.parametrize("discrete", [True, False], ids=["discrete", "continuous"])
@pytest.mark.parametrize("visual", [True, False], ids=["visual", "vector"])
@pytest.mark.parametrize("rnn", [True, False], ids=["rnn", "no_rnn"])
def test_sample_actions(rnn, visual, discrete):
    policy = create_policy_mock(
        TrainerSettings(), use_rnn=rnn, use_discrete=discrete, use_visual=visual
    )
    buffer = mb.simulate_rollout(64, policy.behavior_spec, memory_size=policy.m_size)
    vec_obs = [ModelUtils.list_to_tensor(buffer["vector_obs"])]
    act_masks = ModelUtils.list_to_tensor(buffer["action_mask"])

    vis_obs = []
    for idx, _ in enumerate(policy.actor_critic.network_body.visual_processors):
        vis_ob = ModelUtils.list_to_tensor(buffer["visual_obs%d" % idx])
        vis_obs.append(vis_ob)

    memories = [
        ModelUtils.list_to_tensor(buffer["memory"][i])
        for i in range(0, len(buffer["memory"]), policy.sequence_length)
    ]
    if len(memories) > 0:
        memories = torch.stack(memories).unsqueeze(0)

    (sampled_actions, log_probs, entropies, memories) = policy.sample_actions(
        vec_obs,
        vis_obs,
        masks=act_masks,
        memories=memories,
        seq_len=policy.sequence_length,
        all_log_probs=not policy.use_continuous_act,
    )
    if discrete:
        assert log_probs.shape == (
            64,
            sum(policy.behavior_spec.action_spec.discrete_branches),
        )
    else:
<<<<<<< HEAD
        assert log_probs.shape == (64, policy.behavior_spec.action_spec.continuous_size)
=======
        assert log_probs.shape == (64, policy.behavior_spec.action_shape)
>>>>>>> cdfb7c0c
    assert entropies.shape == (64,)

    if rnn:
        assert memories.shape == (1, 1, policy.m_size)<|MERGE_RESOLUTION|>--- conflicted
+++ resolved
@@ -92,11 +92,8 @@
         memories=memories,
         seq_len=policy.sequence_length,
     )
-<<<<<<< HEAD
+
     assert log_probs.shape == (64, policy.behavior_spec.action_spec.size)
-=======
-    assert log_probs.shape == (64, policy.behavior_spec.action_size)
->>>>>>> cdfb7c0c
     assert entropy.shape == (64,)
     for val in values.values():
         assert val.shape == (64,)
@@ -139,11 +136,7 @@
             sum(policy.behavior_spec.action_spec.discrete_branches),
         )
     else:
-<<<<<<< HEAD
         assert log_probs.shape == (64, policy.behavior_spec.action_spec.continuous_size)
-=======
-        assert log_probs.shape == (64, policy.behavior_spec.action_shape)
->>>>>>> cdfb7c0c
     assert entropies.shape == (64,)
 
     if rnn:
