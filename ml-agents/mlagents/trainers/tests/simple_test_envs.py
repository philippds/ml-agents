import random
from typing import Dict, List, Any, Tuple
import numpy as np

from mlagents_envs.base_env import (
    ActionSpec,
    ActionTuple,
    BaseEnv,
    BehaviorSpec,
    DecisionSteps,
    TerminalSteps,
    BehaviorMapping,
)
from mlagents_envs.tests.test_rpc_utils import proto_from_steps_and_action
from mlagents_envs.communicator_objects.agent_info_action_pair_pb2 import (
    AgentInfoActionPairProto,
)

OBS_SIZE = 1
VIS_OBS_SIZE = (20, 20, 3)
STEP_SIZE = 0.1

TIME_PENALTY = 0.01
MIN_STEPS = int(1.0 / STEP_SIZE) + 1
SUCCESS_REWARD = 1.0 + MIN_STEPS * TIME_PENALTY


def clamp(x, min_val, max_val):
    return max(min_val, min(x, max_val))


class SimpleEnvironment(BaseEnv):
    """
    Very simple "game" - the agent has a position on [-1, 1], gets a reward of 1 if it reaches 1, and a reward of -1 if
    it reaches -1. The position is incremented by the action amount (clamped to [-step_size, step_size]).
    """

    def __init__(
        self,
        brain_names,
        step_size=STEP_SIZE,
        num_visual=0,
        num_vector=1,
        vis_obs_size=VIS_OBS_SIZE,
        vec_obs_size=OBS_SIZE,
        continuous_action_size=0,
        discrete_action_size=0,
    ):
        super().__init__()
        self.num_visual = num_visual
        self.num_vector = num_vector
        self.vis_obs_size = vis_obs_size
        self.vec_obs_size = vec_obs_size

        discrete_tuple = tuple(2 for _ in range(discrete_action_size))
        if continuous_action_size > 0:
            if discrete_action_size > 0:
                action_spec = ActionSpec(continuous_action_size, discrete_tuple)
            else:
                action_spec = ActionSpec.create_continuous(continuous_action_size)
        else:
            action_spec = ActionSpec.create_discrete(discrete_tuple)
        self.total_action_size = (
            continuous_action_size + discrete_action_size
        )  # to set the goals/positions
        self.action_spec = action_spec
        self.behavior_spec = BehaviorSpec(self._make_obs_spec(), action_spec)
<<<<<<< HEAD
=======
        self.action_spec = action_spec
        self.action_size = action_size
>>>>>>> 056cf6d4
        self.names = brain_names
        self.positions: Dict[str, List[float]] = {}
        self.step_count: Dict[str, float] = {}
        self.random = random.Random(str(self.behavior_spec))
        self.goal: Dict[str, int] = {}
        self.action = {}
        self.rewards: Dict[str, float] = {}
        self.final_rewards: Dict[str, List[float]] = {}
        self.step_result: Dict[str, Tuple[DecisionSteps, TerminalSteps]] = {}
        self.agent_id: Dict[str, int] = {}
        self.step_size = step_size  # defines the difficulty of the test

        for name in self.names:
            self.agent_id[name] = 0
            self.goal[name] = self.random.choice([-1, 1])
            self.rewards[name] = 0
            self.final_rewards[name] = []
            self._reset_agent(name)
            self.action[name] = None
            self.step_result[name] = None

    def _make_obs_spec(self) -> List[Any]:
        obs_spec: List[Any] = []
        for _ in range(self.num_vector):
            obs_spec.append((self.vec_obs_size,))
        for _ in range(self.num_visual):
            obs_spec.append(self.vis_obs_size)
        return obs_spec

    def _make_obs(self, value: float) -> List[np.ndarray]:
        obs = []
        for _ in range(self.num_vector):
            obs.append(np.ones((1, self.vec_obs_size), dtype=np.float32) * value)
        for _ in range(self.num_visual):
            obs.append(np.ones((1,) + self.vis_obs_size, dtype=np.float32) * value)
        return obs

    @property
    def behavior_specs(self):
        behavior_dict = {}
        for n in self.names:
            behavior_dict[n] = self.behavior_spec
        return BehaviorMapping(behavior_dict)

    def set_action_for_agent(self, behavior_name, agent_id, action):
        pass

    def set_actions(self, behavior_name, action):
        self.action[behavior_name] = action

    def get_steps(self, behavior_name):
        return self.step_result[behavior_name]

    def _take_action(self, name: str) -> bool:
        deltas = []
        _act = self.action[name]
        if self.action_spec.discrete_size > 0:
            for _disc in _act.discrete[0]:
                deltas.append(1 if _disc else -1)
        if self.action_spec.continuous_size > 0:
            for _cont in _act.continuous[0]:
                deltas.append(_cont)
        for i, _delta in enumerate(deltas):
            _delta = clamp(_delta, -self.step_size, self.step_size)
            self.positions[name][i] += _delta
            self.positions[name][i] = clamp(self.positions[name][i], -1, 1)
            self.step_count[name] += 1
            # Both must be in 1.0 to be done
        done = all(pos >= 1.0 or pos <= -1.0 for pos in self.positions[name])
        return done

    def _generate_mask(self):
        action_mask = None
        if self.action_spec.discrete_size > 0:
            # LL-Python API will return an empty dim if there is only 1 agent.
            ndmask = np.array(
                2 * self.action_spec.discrete_size * [False], dtype=np.bool
            )
            ndmask = np.expand_dims(ndmask, axis=0)
            action_mask = [ndmask]
        return action_mask

    def _compute_reward(self, name: str, done: bool) -> float:
        if done:
            reward = 0.0
            for _pos in self.positions[name]:
                reward += (SUCCESS_REWARD * _pos * self.goal[name]) / len(
                    self.positions[name]
                )
        else:
            reward = -TIME_PENALTY
        return reward

    def _reset_agent(self, name):
        self.goal[name] = self.random.choice([-1, 1])
        self.positions[name] = [0.0 for _ in range(self.total_action_size)]
        self.step_count[name] = 0
        self.rewards[name] = 0
        self.agent_id[name] = self.agent_id[name] + 1

    def _make_batched_step(
        self, name: str, done: bool, reward: float
    ) -> Tuple[DecisionSteps, TerminalSteps]:
        m_vector_obs = self._make_obs(self.goal[name])
        m_reward = np.array([reward], dtype=np.float32)
        m_agent_id = np.array([self.agent_id[name]], dtype=np.int32)
        action_mask = self._generate_mask()
        decision_step = DecisionSteps(m_vector_obs, m_reward, m_agent_id, action_mask)
        terminal_step = TerminalSteps.empty(self.behavior_spec)
        if done:
            self.final_rewards[name].append(self.rewards[name])
            self._reset_agent(name)
            new_vector_obs = self._make_obs(self.goal[name])
            (
                new_reward,
                new_done,
                new_agent_id,
                new_action_mask,
            ) = self._construct_reset_step(name)

            decision_step = DecisionSteps(
                new_vector_obs, new_reward, new_agent_id, new_action_mask
            )
            terminal_step = TerminalSteps(
                m_vector_obs, m_reward, np.array([False], dtype=np.bool), m_agent_id
            )
        return (decision_step, terminal_step)

    def _construct_reset_step(
        self, name: str
    ) -> Tuple[np.ndarray, np.ndarray, np.ndarray, np.ndarray]:
        new_reward = np.array([0.0], dtype=np.float32)
        new_done = np.array([False], dtype=np.bool)
        new_agent_id = np.array([self.agent_id[name]], dtype=np.int32)
        new_action_mask = self._generate_mask()
        return new_reward, new_done, new_agent_id, new_action_mask

    def step(self) -> None:
        assert all(action is not None for action in self.action.values())
        for name in self.names:

            done = self._take_action(name)
            reward = self._compute_reward(name, done)
            self.rewards[name] += reward
            self.step_result[name] = self._make_batched_step(name, done, reward)

    def reset(self) -> None:  # type: ignore
        for name in self.names:
            self._reset_agent(name)
            self.step_result[name] = self._make_batched_step(name, False, 0.0)

    @property
    def reset_parameters(self) -> Dict[str, str]:
        return {}

    def close(self):
        pass


class MemoryEnvironment(SimpleEnvironment):
    def __init__(
        self,
        brain_names,
        continuous_action_size=1,
        discrete_action_size=1,
        step_size=0.2,
    ):
        super().__init__(
            brain_names,
            continuous_action_size=continuous_action_size,
            discrete_action_size=discrete_action_size,
            step_size=step_size,
        )
        # Number of steps to reveal the goal for. Lower is harder. Should be
        # less than 1/step_size to force agent to use memory
        self.num_show_steps = 2

    def _make_batched_step(
        self, name: str, done: bool, reward: float
    ) -> Tuple[DecisionSteps, TerminalSteps]:
        recurrent_obs_val = (
            self.goal[name] if self.step_count[name] <= self.num_show_steps else 0
        )
        m_vector_obs = self._make_obs(recurrent_obs_val)
        m_reward = np.array([reward], dtype=np.float32)
        m_agent_id = np.array([self.agent_id[name]], dtype=np.int32)
        action_mask = self._generate_mask()
        decision_step = DecisionSteps(m_vector_obs, m_reward, m_agent_id, action_mask)
        terminal_step = TerminalSteps.empty(self.behavior_spec)
        if done:
            self.final_rewards[name].append(self.rewards[name])
            self._reset_agent(name)
            recurrent_obs_val = (
                self.goal[name] if self.step_count[name] <= self.num_show_steps else 0
            )
            new_vector_obs = self._make_obs(recurrent_obs_val)
            (
                new_reward,
                new_done,
                new_agent_id,
                new_action_mask,
            ) = self._construct_reset_step(name)
            decision_step = DecisionSteps(
                new_vector_obs, new_reward, new_agent_id, new_action_mask
            )
            terminal_step = TerminalSteps(
                m_vector_obs, m_reward, np.array([False], dtype=np.bool), m_agent_id
            )
        return (decision_step, terminal_step)


class RecordEnvironment(SimpleEnvironment):
    def __init__(
        self,
        brain_names,
        use_discrete,
        step_size=0.2,
        num_visual=0,
        num_vector=1,
        n_demos=30,
    ):
        super().__init__(
            brain_names,
            use_discrete,
            step_size=step_size,
            num_visual=num_visual,
            num_vector=num_vector,
        )
        self.demonstration_protos: Dict[str, List[AgentInfoActionPairProto]] = {}
        self.n_demos = n_demos
        for name in self.names:
            self.demonstration_protos[name] = []

    def step(self) -> None:
        super().step()
        for name in self.names:
            if self.discrete:
                action = self.action[name].discrete
            else:
                action = self.action[name].continuous
            self.demonstration_protos[name] += proto_from_steps_and_action(
                self.step_result[name][0], self.step_result[name][1], action
            )
            self.demonstration_protos[name] = self.demonstration_protos[name][
                -self.n_demos :
            ]

    def solve(self) -> None:
        self.reset()
        for _ in range(self.n_demos):
            for name in self.names:
                if self.discrete:
                    self.action[name] = ActionTuple(
                        np.array([], dtype=np.float32),
                        np.array(
                            [[1]] if self.goal[name] > 0 else [[0]], dtype=np.int32
                        ),
                    )
                else:
                    self.action[name] = ActionTuple(
                        np.array([[float(self.goal[name])]], dtype=np.float32),
                        np.array([], dtype=np.int32),
                    )
            self.step()<|MERGE_RESOLUTION|>--- conflicted
+++ resolved
@@ -65,11 +65,7 @@
         )  # to set the goals/positions
         self.action_spec = action_spec
         self.behavior_spec = BehaviorSpec(self._make_obs_spec(), action_spec)
-<<<<<<< HEAD
-=======
         self.action_spec = action_spec
-        self.action_size = action_size
->>>>>>> 056cf6d4
         self.names = brain_names
         self.positions: Dict[str, List[float]] = {}
         self.step_count: Dict[str, float] = {}
