--- conflicted
+++ resolved
@@ -20,8 +20,7 @@
 def construct_fake_buffer(fake_agent_id):
     b = AgentBuffer()
     for step in range(9):
-<<<<<<< HEAD
-        b["vector_observation"].append(
+        b[ObsUtil.get_name_at(0)].append(
             np.array(
                 [
                     100 * fake_agent_id + 10 * step + 1,
@@ -31,7 +30,7 @@
                 dtype=np.float32,
             )
         )
-        b["action"].append(
+        b[BufferKey.CONTINUOUS_ACTION].append(
             np.array(
                 [
                     100 * fake_agent_id + 10 * step + 4,
@@ -39,17 +38,6 @@
                 ],
                 dtype=np.float32,
             )
-=======
-        b[ObsUtil.get_name_at(0)].append(
-            [
-                100 * fake_agent_id + 10 * step + 1,
-                100 * fake_agent_id + 10 * step + 2,
-                100 * fake_agent_id + 10 * step + 3,
-            ]
-        )
-        b[BufferKey.CONTINUOUS_ACTION].append(
-            [100 * fake_agent_id + 10 * step + 4, 100 * fake_agent_id + 10 * step + 5]
->>>>>>> 1e4c8372
         )
     return b
 
@@ -61,16 +49,10 @@
     a = agent_1_buffer[ObsUtil.get_name_at(0)].get_batch(
         batch_size=2, training_length=1, sequential=True
     )
-<<<<<<< HEAD
-    assert len(a) == 2
     assert_array(
         np.array(a), np.array([[171, 172, 173], [181, 182, 183]], dtype=np.float32)
     )
-    a = agent_2_buffer["vector_observation"].get_batch(
-=======
-    assert_array(np.array(a), np.array([[171, 172, 173], [181, 182, 183]]))
     a = agent_2_buffer[ObsUtil.get_name_at(0)].get_batch(
->>>>>>> 1e4c8372
         batch_size=2, training_length=3, sequential=True
     )
     assert_array(
