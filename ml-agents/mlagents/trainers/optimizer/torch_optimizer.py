from typing import Dict, Optional, Tuple, List
from mlagents.torch_utils import torch
from mlagents.trainers.torch.agent_action import AgentAction
import numpy as np

from mlagents.trainers.buffer import AgentBuffer
from mlagents.trainers.trajectory import ObsUtil, TeamObsUtil
from mlagents.trainers.torch.components.bc.module import BCModule
from mlagents.trainers.torch.components.reward_providers import create_reward_provider

from mlagents.trainers.policy.torch_policy import TorchPolicy
from mlagents.trainers.optimizer import Optimizer
from mlagents.trainers.settings import TrainerSettings
from mlagents.trainers.torch.utils import ModelUtils


class TorchOptimizer(Optimizer):
    def __init__(self, policy: TorchPolicy, trainer_settings: TrainerSettings):
        super().__init__()
        self.policy = policy
        self.trainer_settings = trainer_settings
        self.update_dict: Dict[str, torch.Tensor] = {}
        self.value_heads: Dict[str, torch.Tensor] = {}
        self.memory_in: torch.Tensor = None
        self.memory_out: torch.Tensor = None
        self.m_size: int = 0
        self.global_step = torch.tensor(0)
        self.bc_module: Optional[BCModule] = None
        self.create_reward_signals(trainer_settings.reward_signals)
        if trainer_settings.behavioral_cloning is not None:
            self.bc_module = BCModule(
                self.policy,
                trainer_settings.behavioral_cloning,
                policy_learning_rate=trainer_settings.hyperparameters.learning_rate,
                default_batch_size=trainer_settings.hyperparameters.batch_size,
                default_num_epoch=3,
            )

    def update(self, batch: AgentBuffer, num_sequences: int) -> Dict[str, float]:
        pass

    def create_reward_signals(self, reward_signal_configs):
        """
        Create reward signals
        :param reward_signal_configs: Reward signal config.
        """
        for reward_signal, settings in reward_signal_configs.items():
            # Name reward signals by string in case we have duplicates later
            self.reward_signals[reward_signal.value] = create_reward_provider(
                reward_signal, self.policy.behavior_spec, settings
            )

    def get_trajectory_value_estimates(
        self,
        batch: AgentBuffer,
        next_obs: List[np.ndarray],
        next_critic_obs: List[List[np.ndarray]],
        done: bool,
        all_dones: bool,
    ) -> Tuple[Dict[str, np.ndarray], Dict[str, float]]:
<<<<<<< HEAD

        n_obs = len(self.policy.behavior_spec.sensor_specs)

=======
        n_obs = len(self.policy.behavior_spec.observation_specs)
>>>>>>> 6d2be2cd
        current_obs = ObsUtil.from_buffer(batch, n_obs)
        team_obs = TeamObsUtil.from_buffer(batch, n_obs)
        # next_obs = ObsUtil.from_buffer_next(batch, n_obs)
        # next_team_obs = TeamObsUtil.from_buffer_next(batch, n_obs)

        # Convert to tensors
        current_obs = [ModelUtils.list_to_tensor(obs) for obs in current_obs]
        team_obs = [
            [ModelUtils.list_to_tensor(obs) for obs in _teammate_obs]
            for _teammate_obs in team_obs
        ]
        # next_team_obs = [
        #    [ModelUtils.list_to_tensor(obs) for obs in _teammate_obs]
        #    for _teammate_obs in next_team_obs
        # ]

        actions = AgentAction.from_dict(batch)
        team_actions = AgentAction.from_team_dict(batch)
        # next_actions = AgentAction.from_dict_next(batch)
        # next_team_actions = AgentAction.from_team_dict_next(batch)

        next_obs = [ModelUtils.list_to_tensor(obs) for obs in next_obs]
        next_obs = [obs.unsqueeze(0) for obs in next_obs]

        # critic_obs = TeamObsUtil.from_buffer(batch, n_obs)
        # critic_obs = [
        #    [ModelUtils.list_to_tensor(obs) for obs in _teammate_obs]
        #    for _teammate_obs in critic_obs
        # ]
        next_critic_obs = [
            ModelUtils.list_to_tensor_list(_list_obs) for _list_obs in next_critic_obs
        ]
        # Expand dimensions of next critic obs
        next_critic_obs = [
            [_obs.unsqueeze(0) for _obs in _list_obs] for _list_obs in next_critic_obs
        ]

        memory = torch.zeros([1, 1, self.policy.m_size])

        baseline_estimates, _ = self.policy.actor_critic.critic_pass(
            current_obs,
            actions,
            memory,
            sequence_length=batch.num_experiences,
            team_obs=team_obs,
            team_act=team_actions,
        )

        value_estimates, mem = self.policy.actor_critic.target_critic_value(
            current_obs,
            memory,
            sequence_length=batch.num_experiences,
            team_obs=team_obs,
        )

        boot_value_estimates, mem = self.policy.actor_critic.target_critic_value(
            next_obs,
            memory,
            sequence_length=batch.num_experiences,
            team_obs=next_critic_obs,
        )

        # next_value_estimates, next_marg_val_estimates, next_mem = self.policy.actor_critic.target_critic_pass(
        #    next_obs,
        #    next_actions,
        #    memory,
        #    sequence_length=batch.num_experiences,
        #    team_obs=next_team_obs,
        #    team_act=next_team_actions,
        # )

        # # Actions is a hack here, we need the next actions
        # next_value_estimate, next_marg_val_estimate, _ = self.policy.actor_critic.critic_pass(
        #     next_obs, actions, next_memory, sequence_length=1, critic_obs=next_critic_obs
        # )
        # These aren't used in COMAttention

        for name, estimate in baseline_estimates.items():
            baseline_estimates[name] = ModelUtils.to_numpy(estimate)

        for name, estimate in value_estimates.items():
            value_estimates[name] = ModelUtils.to_numpy(estimate)

        # the base line and V shpuld  not be on the same done flag
        for name, estimate in boot_value_estimates.items():
            boot_value_estimates[name] = ModelUtils.to_numpy(estimate)

        if all_dones:
            for k in boot_value_estimates:
                if not self.reward_signals[k].ignore_done:
                    boot_value_estimates[k][-1] = 0.0
        #            else:
        #                print(len(next_critic_obs))
        #                print(baseline_estimates)
        #                print(value_estimates)
        #                print(boot_value_baseline[k][-1])
        # if done and not all_dones:
        #    print("agent finished but team going")
        # elif all_dones:
        #    print("alldone")
        # else:
        #    print("neither")
        # print("final", boot_value_estimates)
        # print("value", value_estimates)
        # print("base", baseline_estimates)

        return (value_estimates, baseline_estimates, boot_value_estimates)<|MERGE_RESOLUTION|>--- conflicted
+++ resolved
@@ -58,13 +58,7 @@
         done: bool,
         all_dones: bool,
     ) -> Tuple[Dict[str, np.ndarray], Dict[str, float]]:
-<<<<<<< HEAD
-
-        n_obs = len(self.policy.behavior_spec.sensor_specs)
-
-=======
         n_obs = len(self.policy.behavior_spec.observation_specs)
->>>>>>> 6d2be2cd
         current_obs = ObsUtil.from_buffer(batch, n_obs)
         team_obs = TeamObsUtil.from_buffer(batch, n_obs)
         # next_obs = ObsUtil.from_buffer_next(batch, n_obs)
