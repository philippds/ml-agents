﻿using System.Collections;
using System.Collections.Generic;
using UnityEngine;
using UnityEngine.UI;

using System.Linq;



// Class contains all necessary environment parameters
// to be defined and sent to external agent

public enum BrainType
{
    Player,
    Heuristic,
    External,
    Internal
}

public enum SpaceType
{
    discrete,
    continuous
}
;




/** Only need to be modified in the brain's inpector.
 * Defines what is the resolution of the camera
*/
[System.Serializable]
public struct resolution
{
    public int width;
    /**< \brief The width of the observation in pixels */
    public int height;
    /**< \brief The height of the observation in pixels */
    public bool blackAndWhite;
    /**< \brief If true, the image will be in black and white. 
     * If false, it will be in colors RGB */
}

/** Should be modified via the Editor Inspector.
 * Defines brain-specific parameters
*/
[System.Serializable]
public class BrainParameters
{
    public int vectorObservationSize = 1;
    /**< \brief If continuous : The length of the float vector that represents 
     * the state
     * <br> If discrete : The number of possible values the state can take*/

    [Range(1, 10)]
    public int numStackedVectorObservations = 1;

    public int vectorActionSize = 1;
    /**< \brief If continuous : The length of the float vector that represents
     * the action
     * <br> If discrete : The number of possible values the action can take*/

    public resolution[] cameraResolutions;
    /**<\brief  The list of observation resolutions for the brain */

    public string[] vectorActionDescriptions;
    /**< \brief The list of strings describing what the actions correpond to */

    public SpaceType vectorActionSpaceType = SpaceType.discrete;
    /**< \brief Defines if the action is discrete or continuous */

    public SpaceType vectorObservationSpaceType = SpaceType.continuous;
    /**< \brief Defines if the state is discrete or continuous */
}

[HelpURL("https://github.com/Unity-Technologies/ml-agents/blob/master/docs/Agents-Editor-Interface.md#brain")]
/**
 * Contains all high-level Brain logic. 
 * Add this component to an empty GameObject in your scene and drag this 
 * GameObject into your Academy to make it a child in the hierarchy.
 * Contains a set of CoreBrains, which each correspond to a different method
 * for deciding actions.
 */
public class Brain : MonoBehaviour
{
    private bool isInitialized = false;

    private Dictionary<Agent, AgentInfo> agentInfos =
        new Dictionary<Agent, AgentInfo>(1024);

    [Tooltip("Define state, observation, and action spaces for the Brain.")]
    /**< \brief Defines brain specific parameters such as the state size*/
    public BrainParameters brainParameters = new BrainParameters();


    /**<  \brief Defines what is the type of the brain : 
     * External / Internal / Player / Heuristic*/
    [Tooltip("Describes how the Brain will decide actions.")]
    public BrainType brainType;

    //[HideInInspector]
    ///**<  \brief Keeps track of the agents which subscribe to this brain*/
    // public Dictionary<int, Agent> agents = new Dictionary<int, Agent>();

    [SerializeField]
    ScriptableObject[] CoreBrains;

    /**<  \brief Reference to the current CoreBrain used by the brain*/
    public CoreBrain coreBrain;

    // Ensures the coreBrains are not dupplicated with the brains
    [SerializeField]
    private int instanceID;

    /// Ensures the brain has an up to date array of coreBrains
    /** Is called when the inspector is modified and into InitializeBrain. 
     * If the brain gameObject was just created, it generates a list of 
     * coreBrains (one for each brainType) */
    public void UpdateCoreBrains()
    {

        // If CoreBrains is null, this means the Brain object was just 
        // instanciated and we create instances of each CoreBrain
        if (CoreBrains == null)
        {
            int numCoreBrains = System.Enum.GetValues(typeof(BrainType)).Length;
            CoreBrains = new ScriptableObject[numCoreBrains];
            foreach (BrainType bt in System.Enum.GetValues(typeof(BrainType)))
            {
                CoreBrains[(int)bt] =
                    ScriptableObject.CreateInstance(
                        "CoreBrain" + bt.ToString());
            }

        }
        else
        {
            foreach (BrainType bt in System.Enum.GetValues(typeof(BrainType)))
            {
                if ((int)bt >= CoreBrains.Length)
                    break;
                if (CoreBrains[(int)bt] == null)
                {
                    CoreBrains[(int)bt] =
                        ScriptableObject.CreateInstance(
                            "CoreBrain" + bt.ToString());
                }
            }
        }

        // If the length of CoreBrains does not match the number of BrainTypes, 
        // we increase the length of CoreBrains
        if (CoreBrains.Length < System.Enum.GetValues(typeof(BrainType)).Length)
        {
            int numCoreBrains = System.Enum.GetValues(typeof(BrainType)).Length;
            ScriptableObject[] new_CoreBrains =
                new ScriptableObject[numCoreBrains];
            foreach (BrainType bt in System.Enum.GetValues(typeof(BrainType)))
            {
                if ((int)bt < CoreBrains.Length)
                {
                    new_CoreBrains[(int)bt] = CoreBrains[(int)bt];
                }
                else
                {
                    new_CoreBrains[(int)bt] =
                        ScriptableObject.CreateInstance(
                            "CoreBrain" + bt.ToString());
                }
            }
            CoreBrains = new_CoreBrains;
        }

        // If the stored instanceID does not match the current instanceID, 
        // this means that the Brain GameObject was duplicated, and
        // we need to make a new copy of each CoreBrain
        if (instanceID != gameObject.GetInstanceID())
        {
            foreach (BrainType bt in System.Enum.GetValues(typeof(BrainType)))
            {
                if (CoreBrains[(int)bt] == null)
                {
                    CoreBrains[(int)bt] =
                        ScriptableObject.CreateInstance(
                            "CoreBrain" + bt.ToString());
                }
                else
                {
                    CoreBrains[(int)bt] =
                        ScriptableObject.Instantiate(CoreBrains[(int)bt]);
                }
            }
            instanceID = gameObject.GetInstanceID();
        }

        // The coreBrain to display is the one defined in brainType
        coreBrain = (CoreBrain)CoreBrains[(int)brainType];

        coreBrain.SetBrain(this);
    }

    /// This is called by the Academy at the start of the environemnt.
    public void InitializeBrain(Academy aca, Communicator communicator)
    {
        UpdateCoreBrains();
        coreBrain.InitializeCoreBrain(communicator);
        aca.BrainDecideAction += DecideAction;
        isInitialized = true;
    }

    public void SendState(Agent agent, AgentInfo info)
    {
<<<<<<< HEAD
        agentInfos.Add(agent, info);
=======
        // If the brain is not active or not properly initialized, an error is
        // thrown.
        if (!gameObject.activeSelf)
        {
            throw new UnityAgentsException(
                string.Format("Agent {0} tried to request an action " +
                "from brain {1} but it is not active.",
                             agent.gameObject.name, gameObject.name));
        }
        else if (!isInitialized)
        {
            throw new UnityAgentsException(
                string.Format("Agent {0} tried to request an action " +
                "from brain {1} but it was not initialized.",
                             agent.gameObject.name, gameObject.name));
        }
        else
        {
            agentInfos.Add(agent, info);
        }

>>>>>>> 4df9ad9a
    }

    void DecideAction()
    {
        coreBrain.DecideAction(agentInfos);
        agentInfos.Clear();
    }
}<|MERGE_RESOLUTION|>--- conflicted
+++ resolved
@@ -1,4 +1,4 @@
-﻿using System.Collections;
+using System.Collections;
 using System.Collections.Generic;
 using UnityEngine;
 using UnityEngine.UI;
@@ -212,9 +212,6 @@
 
     public void SendState(Agent agent, AgentInfo info)
     {
-<<<<<<< HEAD
-        agentInfos.Add(agent, info);
-=======
         // If the brain is not active or not properly initialized, an error is
         // thrown.
         if (!gameObject.activeSelf)
@@ -236,7 +233,6 @@
             agentInfos.Add(agent, info);
         }
 
->>>>>>> 4df9ad9a
     }
 
     void DecideAction()
